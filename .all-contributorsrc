{
  "files": [
    "README.md"
  ],
  "imageSize": 100,
  "commit": false,
  "contributors": [
    {
      "login": "maxfischer2781",
      "name": "Max Fischer",
      "avatar_url": "https://avatars.githubusercontent.com/u/5708444?v=4",
      "profile": "https://github.com/maxfischer2781",
      "contributions": [
        "review"
      ]
    },
    {
<<<<<<< HEAD
      "login": "eileen-kuehn",
      "name": "Eileen Kuehn",
      "avatar_url": "https://avatars.githubusercontent.com/u/8090701?v=4",
      "profile": "https://github.com/eileen-kuehn",
      "contributions": [
        "code",
        "ideas",
        "maintenance",
        "test"
=======
      "login": "cDenius",
      "name": "cDenius",
      "avatar_url": "https://avatars.githubusercontent.com/u/28619054?v=4",
      "profile": "https://github.com/cDenius",
      "contributions": [
        "code",
        "ideas",
        "maintenance"
>>>>>>> 0a74a85c
      ]
    }
  ],
  "contributorsPerLine": 7,
  "projectName": "masKIT",
  "projectOwner": "cirKITers",
  "repoType": "github",
  "repoHost": "https://github.com",
  "skipCi": true
}<|MERGE_RESOLUTION|>--- conflicted
+++ resolved
@@ -6,16 +6,17 @@
   "commit": false,
   "contributors": [
     {
-      "login": "maxfischer2781",
-      "name": "Max Fischer",
-      "avatar_url": "https://avatars.githubusercontent.com/u/5708444?v=4",
-      "profile": "https://github.com/maxfischer2781",
+      "login": "cDenius",
+      "name": "cDenius",
+      "avatar_url": "https://avatars.githubusercontent.com/u/28619054?v=4",
+      "profile": "https://github.com/cDenius",
       "contributions": [
-        "review"
+        "code",
+        "ideas",
+        "maintenance"
       ]
     },
     {
-<<<<<<< HEAD
       "login": "eileen-kuehn",
       "name": "Eileen Kuehn",
       "avatar_url": "https://avatars.githubusercontent.com/u/8090701?v=4",
@@ -25,16 +26,15 @@
         "ideas",
         "maintenance",
         "test"
-=======
-      "login": "cDenius",
-      "name": "cDenius",
-      "avatar_url": "https://avatars.githubusercontent.com/u/28619054?v=4",
-      "profile": "https://github.com/cDenius",
+      ]
+    },
+    {
+      "login": "maxfischer2781",
+      "name": "Max Fischer",
+      "avatar_url": "https://avatars.githubusercontent.com/u/5708444?v=4",
+      "profile": "https://github.com/maxfischer2781",
       "contributions": [
-        "code",
-        "ideas",
-        "maintenance"
->>>>>>> 0a74a85c
+        "review"
       ]
     }
   ],
