from typing import List, Optional

import random
import pennylane as qml
from pennylane import numpy as np
<<<<<<< HEAD

from maskit._masks import (
    Mask,
    PerturbationAxis as Axis,
    PerturbationMode as Mode,
)
from maskit._masked_circuits import MaskedCircuit
from maskit.iris import load_iris
=======
from maskit.datasets import load_data
from maskit.masks import Mask, MaskedCircuit, PerturbationAxis, PerturbationMode
>>>>>>> 1123c464
from maskit.utils import cross_entropy, check_params
from maskit.circuits import variational_circuit, basis_circuit
from maskit.log_results import log_results
from maskit.optimizers import ExtendedOptimizers
from maskit.ensembles import (
    AdaptiveEnsemble,
    Ensemble,
)


def get_device(sim_local: bool, wires: int, shots: Optional[int] = None):
    assert sim_local, "Currently only local simulation is supported"
    if sim_local:
        dev = qml.device("default.qubit", wires=wires, shots=shots)
    return dev


def cost(
    circuit,
    params,
    rotations: List,
    masked_circuit: MaskedCircuit,
):
    return 1 - circuit(params, rotations, masked_circuit)[0]


def cost_basis(
    circuit,
    params,
    data,
    target,
    rotations: List,
    masked_circuit: MaskedCircuit,
    wires: int,
    wires_to_measure: List[int],
):
    prediction = circuit(
        params, data, rotations, masked_circuit, wires, wires_to_measure
    )
    return cross_entropy(predictions=prediction, targets=target)


def init_parameters(
    layers: int,
    current_layers: int,
    wires: int,
    default_value: Optional[float],
    dynamic_parameters: bool = True,
) -> MaskedCircuit:
    params_uniform = np.random.uniform(
        low=-np.pi, high=np.pi, size=(current_layers, wires)
    )
    params_zero = np.zeros((layers - current_layers, wires))
    params_combined = np.concatenate((params_uniform, params_zero))
    mc = MaskedCircuit.full_circuit(
        parameters=params_combined,
        layers=layers,
        wires=wires,
        default_value=default_value,
        entangling_mask=Mask(shape=(layers, wires - 1)),
        dynamic_parameters=dynamic_parameters,
    )
    mc.mask_for_axis(Axis.LAYERS)[current_layers:] = True
    return mc


def train(
    train_params,
    train_data: Optional[np.ndarray] = None,
    train_target: Optional[np.ndarray] = None,
):
    logging_costs = {}
    logging_branch_selection = {}
    logging_branch_cost = {"netto": {}, "brutto": {}}
    logging_branch_cost_step = {"netto": {}, "brutto": {}}
    logging_dropout_count = {}
    logging_cost_values = []
    logging_dropout_count_values = []

    np.random.seed(train_params["seed"])
    random.seed(train_params["seed"])

    # set up circuit, training, dataset
    wires = train_params["wires"]
    wires_to_measure = train_params["wires_to_measure"]
    layers = train_params["layers"]
    steps = train_params.get("steps", 1000)
    dev = get_device(
        train_params.get("sim_local", True),
        wires=wires,
        shots=train_params.get("shots", None),
    )
    step_size = train_params.get("step_size", None)
    if step_size:
        opt = train_params["optimizer"].value(step_size)
    else:
        opt = train_params["optimizer"].value()
    dropout_ensemble = train_params.get("ensemble_type", Ensemble)(
        **train_params.get("ensemble_kwargs", {"dropout": None})
    )

    rotation_choices = [0, 1, 2]
    rotations = [np.random.choice(rotation_choices) for _ in range(layers * wires)]

    current_layers = train_params.get("starting_layers", layers)
    default_value = train_params.get("default_value", None)

    if train_params["dataset"] == "simple":
        circuit = qml.QNode(variational_circuit, dev)

        def cost_fn(params, masked_circuit=None):
            return cost(
                circuit,
                params,
                rotations,
                masked_circuit,
            )

    elif train_params["dataset"] in ["iris", "mnist", "circles"]:
        circuit = qml.QNode(basis_circuit, dev)

        def cost_fn(params, masked_circuit=None):
            return cost_basis(
                circuit,
                params,
                data,
                target,
                rotations,
                masked_circuit,
                wires,
                wires_to_measure,
            )

    # set up parameters
    masked_circuit = init_parameters(
        layers,
        current_layers,
        wires,
        default_value,
        dynamic_parameters=False
        if train_params["optimizer"] == ExtendedOptimizers.ADAM
        else True,
    )

    # -----------------------------
    # ======= TRAINING LOOP =======
    # -----------------------------
    for step in range(steps):
        if train_data is not None and train_target is not None:
            data = train_data[step % len(train_data)]
            target = train_target[step % len(train_target)]

        # TODO: add logging for adaptive ensembles
        result = dropout_ensemble.step(masked_circuit, opt, cost_fn, ensemble_steps=1)
        masked_circuit = result.branch
        if result.ensemble:
            logging_branch_selection[step] = result.branch_name
            logging_branch_cost["brutto"][step] = result.brutto
            logging_branch_cost["netto"][step] = result.netto
            logging_branch_cost_step["brutto"][step] = result.brutto_steps
            logging_branch_cost_step["netto"][step] = result.netto_steps
        logging_cost_values.append(result.cost)
        logging_dropout_count_values.append(np.sum(masked_circuit.mask))
        if step % train_params["log_interval"] == 0:
            # perform logging
            logging_costs[step] = np.average(logging_cost_values)
            logging_dropout_count[step] = np.average(logging_dropout_count_values)
            logging_cost_values.clear()
            logging_dropout_count_values.clear()

        if __debug__:
            print(
                f"Step: {step:4d} | Cost: {result.cost:.5f} |",
                # f"Gradient Variance: {np.var(gradient[0:current_layers]):.9f}",
            )

    if __debug__:
        print(masked_circuit.parameters)
        print(masked_circuit.mask)

    return {
        "costs": logging_costs,
        "final_cost": result.cost,
        "dropouts": logging_dropout_count,
        "branch_selections": logging_branch_selection,
        "branch_costs": logging_branch_cost,
        "branch_step_costs": logging_branch_cost_step,
        "final_layers": current_layers,
        "params": masked_circuit.parameters.unwrap(),
        "mask": masked_circuit.mask.unwrap(),
        "__wire_mask": masked_circuit.mask_for_axis(Axis.WIRES).mask,
        "__layer_mask": masked_circuit.mask_for_axis(Axis.LAYERS).mask,
        "__parameter_mask": masked_circuit.mask_for_axis(Axis.PARAMETERS).mask,
        "__rotations": rotations,
    }


def test(
    train_params,
    params,
    wire_mask,
    layer_mask,
    parameter_mask,
    layers: int,
    rotations: List,
    test_data: Optional[np.ndarray] = None,
    test_target: Optional[np.ndarray] = None,
):
    if test_data is None or test_target is None:
        pass
    elif test_data is not None and test_target is not None:
        wires = train_params["wires"]
        wires_to_measure = train_params["wires_to_measure"]
        dev = get_device(
            train_params["sim_local"],
            wires=wires,
            shots=train_params.get("shots", None),
        )
        circuit = qml.QNode(basis_circuit, dev)
        correct = 0
        N = len(test_data)
        costs = []
        masked_circuit = MaskedCircuit.full_circuit(
            parameters=params,
            layers=layers,
            wires=wires,
            wire_mask=wire_mask,
            layer_mask=layer_mask,
            parameter_mask=parameter_mask,
        )
        for _step, (data, target) in enumerate(zip(test_data, test_target)):
            output = circuit(
                masked_circuit.differentiable_parameters,
                data,
                rotations,
                masked_circuit,
                wires,
                wires_to_measure,
            )
            c = cost_basis(
                circuit,
                masked_circuit.differentiable_parameters,
                data,
                target,
                rotations,
                masked_circuit,
                wires,
                wires_to_measure,
            )
            costs.append(c)
            same = np.argmax(target) == np.argmax(output)
            if same:
                correct += 1
            if __debug__:
                print(f"Label: {target} Output: {output} Correct: {same}")
        if __debug__:
            print(
                f"Accuracy = {correct} / {N} = {correct/N} \n",
                f"Avg Cost: {np.average(costs)}",
            )


if __name__ == "__main__":
    train_params = {
        "wires": 4,
        "wires_to_measure": [0, 1],
        "layers": 5,
        # "starting_layers": 10,  # only relevant if "dropout" == "growing"
        "steps": 1000,
        "dataset": "simple",
        "testing": True,
        "ensemble_type": AdaptiveEnsemble,
        "ensemble_kwargs": {
            "dropout": {
                "center": None,
                "left": [
                    {"copy": {}},
                    {
                        "perturb": {
                            "amount": 1,
                            "mode": Mode.ADD,
                            "axis": Axis.PARAMETERS,
                        },
                    },
                ],
                "right": [
                    {"copy": {}},
                    {
                        "perturb": {
                            "amount": 0.05,
                            "mode": Mode.REMOVE,
                            "axis": Axis.PARAMETERS,
                        }
                    },
                ],
            },
            "size": 5,
            "epsilon": 0.01,
        },
        "optimizer": ExtendedOptimizers.GD,
        "step_size": 0.01,
        "sim_local": True,
        "logging": True,
        "seed": 1337,
        "log_interval": 5,
    }
    check_params(train_params)
    if train_params.get("logging", True):
        train = log_results(train)

    data_params = {
        "wires": train_params["wires"],
        "classes": [6, 9],
        "train_size": 120,
        "test_size": 100,
        "shuffle": True,
    }
    data = load_data(train_params.get("dataset", "simple"), **data_params)
    result = train(
        train_params, train_data=data.train_data, train_target=data.train_target
    )
    if train_params["testing"]:
        test(
            train_params,
            result["params"],
            result["__wire_mask"],
            result["__layer_mask"],
            result["__parameter_mask"],
            result["final_layers"],
            result["__rotations"],
            test_data=data.test_data,
            test_target=data.test_target,
        )<|MERGE_RESOLUTION|>--- conflicted
+++ resolved
@@ -3,7 +3,6 @@
 import random
 import pennylane as qml
 from pennylane import numpy as np
-<<<<<<< HEAD
 
 from maskit._masks import (
     Mask,
@@ -11,11 +10,7 @@
     PerturbationMode as Mode,
 )
 from maskit._masked_circuits import MaskedCircuit
-from maskit.iris import load_iris
-=======
 from maskit.datasets import load_data
-from maskit.masks import Mask, MaskedCircuit, PerturbationAxis, PerturbationMode
->>>>>>> 1123c464
 from maskit.utils import cross_entropy, check_params
 from maskit.circuits import variational_circuit, basis_circuit
 from maskit.log_results import log_results
