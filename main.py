from typing import List, Optional

import random
import pennylane as qml
from pennylane import numpy as np

from maskit.masks import Mask, MaskedCircuit, PerturbationAxis, PerturbationMode
from maskit.iris import load_iris
from maskit.utils import cross_entropy, check_params
from maskit.circuits import variational_circuit, iris_circuit
from maskit.log_results import log_results
from maskit.optimizers import ExtendedOptimizers
from maskit.ensembles import (
    AdaptiveEnsemble,
    Ensemble,
)


def get_device(sim_local: bool, wires: int, shots: Optional[int] = None):
    assert sim_local, "Currently only local simulation is supported"
    if sim_local:
        dev = qml.device("default.qubit", wires=wires, shots=shots)
    return dev


def cost(
    circuit,
    params,
    rotations: List,
    masked_circuit: MaskedCircuit,
):
    return 1 - circuit(params, rotations, masked_circuit)[0]


def cost_iris(
    circuit,
    params,
    data,
    target,
    rotations: List,
    masked_circuit: MaskedCircuit,
):
    prediction = circuit(params, data, rotations, masked_circuit)
    return cross_entropy(predictions=prediction, targets=target)


def init_parameters(
    layers: int,
    current_layers: int,
    wires: int,
    default_value: Optional[float],
    dynamic_parameters: bool = True,
) -> MaskedCircuit:
    params_uniform = np.random.uniform(
        low=-np.pi, high=np.pi, size=(current_layers, wires)
    )
    params_zero = np.zeros((layers - current_layers, wires))
    params_combined = np.concatenate((params_uniform, params_zero))
    mc = MaskedCircuit(
        parameters=params_combined,
        layers=layers,
        wires=wires,
        default_value=default_value,
<<<<<<< HEAD
        entangling_mask=Mask(shape=(layers, wires)),
=======
        dynamic_parameters=dynamic_parameters,
>>>>>>> 00767398
    )
    mc.layer_mask[current_layers:] = True
    return mc


def train(
    train_params, train_data: Optional[List] = None, train_target: Optional[List] = None
):
    logging_costs = {}
    logging_branch_selection = {}
    logging_branch_cost = {"netto": {}, "brutto": {}}
    logging_branch_cost_step = {"netto": {}, "brutto": {}}
    logging_dropout_count = {}
    logging_cost_values = []
    logging_dropout_count_values = []

    np.random.seed(train_params["seed"])
    random.seed(train_params["seed"])

    # set up circuit, training, dataset
    wires = train_params["wires"]
    layers = train_params["layers"]
    steps = train_params.get("steps", 1000)
    dev = get_device(train_params.get("sim_local", True), wires=wires)
    step_size = train_params.get("step_size", None)
    if step_size:
        opt = train_params["optimizer"].value(step_size)
    else:
        opt = train_params["optimizer"].value()
    dropout_ensemble = train_params.get("ensemble_type", Ensemble)(
        **train_params.get("ensemble_kwargs", {"dropout": None})
    )

    rotation_choices = [0, 1, 2]
    rotations = [np.random.choice(rotation_choices) for _ in range(layers * wires)]

    current_layers = train_params.get("starting_layers", layers)
    default_value = train_params.get("default_value", None)

    if train_params["dataset"] == "simple":
        circuit = qml.QNode(variational_circuit, dev)

        def cost_fn(params, masked_circuit=None):
            return cost(
                circuit,
                params,
                rotations,
                masked_circuit,
            )

    elif train_params["dataset"] == "iris":
        circuit = qml.QNode(iris_circuit, dev)

        def cost_fn(params, masked_circuit=None):
            return cost_iris(
                circuit,
                params,
                data,
                target,
                rotations,
                masked_circuit,
            )

    # set up parameters
    masked_circuit = init_parameters(
        layers,
        current_layers,
        wires,
        default_value,
        dynamic_parameters=False
        if train_params["optimizer"] == ExtendedOptimizers.ADAM
        else True,
    )

    # -----------------------------
    # ======= TRAINING LOOP =======
    # -----------------------------
    for step in range(steps):
        if train_params["dataset"] == "iris":
            data = train_data[step % len(train_data)]
            target = train_target[step % len(train_target)]

        # TODO: add logging for adaptive ensembles
        result = dropout_ensemble.step(masked_circuit, opt, cost_fn, ensemble_steps=1)
        masked_circuit = result.branch
        if result.ensemble:
            logging_branch_selection[step] = result.branch_name
            logging_branch_cost["brutto"][step] = result.brutto
            logging_branch_cost["netto"][step] = result.netto
            logging_branch_cost_step["brutto"][step] = result.brutto_steps
            logging_branch_cost_step["netto"][step] = result.netto_steps
        logging_cost_values.append(result.cost)
        logging_dropout_count_values.append(np.sum(masked_circuit.mask))
        if step % train_params["log_interval"] == 0:
            # perform logging
            logging_costs[step] = np.average(logging_cost_values)
            logging_dropout_count[step] = np.average(logging_dropout_count_values)
            logging_cost_values.clear()
            logging_dropout_count_values.clear()

        if __debug__:
            print(
                f"Step: {step:4d} | Cost: {result.cost:.5f} |",
                # f"Gradient Variance: {np.var(gradient[0:current_layers]):.9f}",
            )

    if __debug__:
        print(masked_circuit.parameters)
        print(masked_circuit.mask)

    return {
        "costs": logging_costs,
        "final_cost": result.cost,
        "dropouts": logging_dropout_count,
        "branch_selections": logging_branch_selection,
        "branch_costs": logging_branch_cost,
        "branch_step_costs": logging_branch_cost_step,
        "final_layers": current_layers,
        "params": masked_circuit.parameters.unwrap(),
        "mask": masked_circuit.mask.unwrap(),
        "__wire_mask": masked_circuit.wire_mask.mask,
        "__layer_mask": masked_circuit.layer_mask.mask,
        "__parameter_mask": masked_circuit.parameter_mask.mask,
        "__rotations": rotations,
    }


def test(
    train_params,
    params,
    wire_mask,
    layer_mask,
    parameter_mask,
    layers: int,
    rotations: List,
    test_data: Optional[List] = None,
    test_target: Optional[List] = None,
):
    if train_params["dataset"] == "simple":
        pass
    elif train_params["dataset"] == "iris":
        wires = train_params["wires"]
        dev = get_device(train_params["sim_local"], wires=wires)
        circuit = qml.QNode(iris_circuit, dev)
        correct = 0
        N = len(test_data)
        costs = []
        masked_circuit = MaskedCircuit(
            parameters=params,
            layers=layers,
            wires=wires,
            wire_mask=wire_mask,
            layer_mask=layer_mask,
            parameter_mask=parameter_mask,
        )
        for _step, (data, target) in enumerate(zip(test_data, test_target)):
            output = circuit(
                masked_circuit.differentiable_parameters,
                data,
                rotations,
                masked_circuit,
            )
            c = cost_iris(
                circuit,
                masked_circuit.differentiable_parameters,
                data,
                target,
                rotations,
                masked_circuit,
            )
            costs.append(c)
            same = np.argmax(target) == np.argmax(output)
            if same:
                correct += 1
            if __debug__:
                print(f"Label: {target} Output: {output} Correct: {same}")
        if __debug__:
            print(
                f"Accuracy = {correct} / {N} = {correct/N} \n",
                f"Avg Cost: {np.average(costs)}",
            )


if __name__ == "__main__":
    train_params = {
        "wires": 10,
        "layers": 5,
        # "starting_layers": 10,  # only relevant if "dropout" == "growing"
        "steps": 1000,
        "dataset": "simple",
        "testing": True,
        "ensemble_type": AdaptiveEnsemble,
        "ensemble_kwargs": {
            "dropout": {
                "center": None,
                "left": [
                    {"copy": {}},
                    {
                        "perturb": {
                            "amount": 1,
                            "mode": PerturbationMode.ADD,
                            "axis": PerturbationAxis.RANDOM,
                        },
                    },
                ],
                "right": [
                    {"copy": {}},
                    {
                        "perturb": {
                            "amount": 0.05,
                            "mode": PerturbationMode.REMOVE,
                            "axis": PerturbationAxis.RANDOM,
                        }
                    },
                ],
            },
            "size": 5,
            "epsilon": 0.01,
        },
        "optimizer": ExtendedOptimizers.GD,
        "step_size": 0.01,
        "sim_local": True,
        "logging": True,
        "seed": 1337,
        "log_interval": 5,
    }
    check_params(train_params)
    if train_params.get("logging", True):
        train = log_results(train)
    train_data, train_target, test_data, test_target = (
        load_iris() if train_params["dataset"] == "iris" else [None, None, None, None]
    )
    result = train(train_params, train_data=train_data, train_target=train_target)
    if train_params["testing"]:
        test(
            train_params,
            result["params"],
            result["__wire_mask"],
            result["__layer_mask"],
            result["__parameter_mask"],
            result["final_layers"],
            result["__rotations"],
            test_data=test_data,
            test_target=test_target,
        )<|MERGE_RESOLUTION|>--- conflicted
+++ resolved
@@ -61,11 +61,8 @@
         layers=layers,
         wires=wires,
         default_value=default_value,
-<<<<<<< HEAD
         entangling_mask=Mask(shape=(layers, wires)),
-=======
         dynamic_parameters=dynamic_parameters,
->>>>>>> 00767398
     )
     mc.layer_mask[current_layers:] = True
     return mc
