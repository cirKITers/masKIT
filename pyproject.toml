--- conflicted
+++ resolved
@@ -33,15 +33,11 @@
 datasets = [
     "tensorflow >=2.0.0",
 ]
-<<<<<<< HEAD
 dev = ["pre-commit", "change-log"]
-=======
-dev = ["pre-commit"]
 doc = [
     "sphinx",
     "myst-parser",
 ]
->>>>>>> 074a4a0f
 
 [project.urls]
 Source = "https://github.com/cirKITers/masKIT"