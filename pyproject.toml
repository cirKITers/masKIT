[build-system]
requires = ["flit_core >=3.2,<4"]
build-backend = "flit_core.buildapi"

[project]
name = "maskit"
authors = [
    {name = "Eileen Kuehn", email = "eileen.kuehn@kit.edu"},
    {name = "Christof Wendenius", email = "christof.wendenius@kit.edu"},
]
readme = "README.md"
classifiers = [
    "License :: OSI Approved :: MIT License",
]
requires-python = ">=3.7"
dynamic = ["version", "description"]
license = {file = "LICENSE"}
keywords = ["quantum computing",]
dependencies = [
    "pennylane ~= 0.18.0",
    "typing_extensions",
]

[project.optional-dependencies]
test = [
    "pytest >=4.3.0",
    "flake8",
    "flake8-bugbear",
    "black",
    "scikit-learn",
    "tensorflow >=2.0.0",
]
<<<<<<< HEAD
dev = ["pre-commit"]
doc = [
    "sphinx",
    "myst_parser",
]
=======
datasets = [
    "tensorflow >=2.0.0",
]
dev = ["pre-commit"]

[project.urls]
Source = "https://github.com/cirKITers/masKIT"
>>>>>>> 9c966f68
<|MERGE_RESOLUTION|>--- conflicted
+++ resolved
@@ -30,18 +30,14 @@
     "scikit-learn",
     "tensorflow >=2.0.0",
 ]
-<<<<<<< HEAD
+datasets = [
+    "tensorflow >=2.0.0",
+]
 dev = ["pre-commit"]
 doc = [
     "sphinx",
     "myst_parser",
 ]
-=======
-datasets = [
-    "tensorflow >=2.0.0",
-]
-dev = ["pre-commit"]
 
 [project.urls]
-Source = "https://github.com/cirKITers/masKIT"
->>>>>>> 9c966f68
+Source = "https://github.com/cirKITers/masKIT"