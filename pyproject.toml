[build-system]
requires = ["flit_core >=3.2,<4"]
build-backend = "flit_core.buildapi"

[project]
name = "maskit"
authors = [
    {name = "Eileen Kuehn", email = "eileen.kuehn@kit.edu"},
    {name = "Christof Wendenius", email = "christof.wendenius@kit.edu"},
]
readme = "README.md"
classifiers = [
    "License :: OSI Approved :: MIT License",
]
requires-python = ">=3.7"
dynamic = ["version", "description"]
license = {file = "LICENSE"}
keywords = ["quantum computing",]
dependencies = [
    "pennylane ~= 0.16.0",
    "typing_extensions",
]

[project.optional-dependencies]
test = [
    "pytest >=4.3.0",
    "flake8",
    "flake8-bugbear",
    "black",
    "scikit-learn",
<<<<<<< HEAD
    "tensorflow",
=======
>>>>>>> 986bb06c
]
dev = ["pre-commit"]

[project.urls]
Source = "https://github.com/cirKITers/masKIT"<|MERGE_RESOLUTION|>--- conflicted
+++ resolved
@@ -28,10 +28,7 @@
     "flake8-bugbear",
     "black",
     "scikit-learn",
-<<<<<<< HEAD
     "tensorflow",
-=======
->>>>>>> 986bb06c
 ]
 dev = ["pre-commit"]
 
