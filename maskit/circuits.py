--- conflicted
+++ resolved
@@ -1,13 +1,8 @@
-<<<<<<< HEAD
-=======
-from maskit._masks import PerturbationAxis as Axis, DropoutMask
-from maskit._masked_circuits import MaskedCircuit
->>>>>>> f581380b
 import pennylane as qml
 from pennylane import numpy as np
 from typing import List, Tuple
 
-from maskit._masks import PerturbationAxis as Axis
+from maskit._masks import PerturbationAxis as Axis, DropoutMask
 from maskit._masked_circuits import MaskedCircuit
 from maskit.utils import cross_entropy
 
@@ -59,25 +54,15 @@
 
         for wire in range(0, wires - 1, 2):
             if (
-<<<<<<< HEAD
                 Axis.ENTANGLING in masked_circuit.masks
-                and masked_circuit.mask_for_axis(Axis.ENTANGLING)[layer, wire]
-=======
-                masked_circuit.mask(Axis.ENTANGLING) is not None
                 and masked_circuit.mask(Axis.ENTANGLING)[layer, wire]
->>>>>>> f581380b
             ):
                 continue
             qml.CZ(wires=[wire, wire + 1])
         for wire in range(1, wires - 1, 2):
             if (
-<<<<<<< HEAD
                 Axis.ENTANGLING in masked_circuit.masks
-                and masked_circuit.mask_for_axis(Axis.ENTANGLING)[layer, wire]
-=======
-                masked_circuit.mask(Axis.ENTANGLING) is not None
                 and masked_circuit.mask(Axis.ENTANGLING)[layer, wire]
->>>>>>> f581380b
             ):
                 continue
             qml.CZ(wires=[wire, wire + 1])
