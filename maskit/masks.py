import random as rand
import pennylane.numpy as np
from enum import Enum
from typing import Any, Dict, List, Optional, Tuple, Union, TypeVar

Self = TypeVar("Self")


class PerturbationAxis(Enum):
    #: Perturbation affects whole wires
    WIRES = 0
    #: Perturbation affects whole layers
    LAYERS = 1
    #: Perturbation affects random locations in parameter mask
    RANDOM = 2
    #: Perturbation affects entangling gates
    ENTANGLING = 3


class PerturbationMode(Enum):
    #: Adding new holes to the mask
    ADD = 0
    #: Removing holes from the mask
    REMOVE = 1
    #: Invert current state of the mask
    INVERT = 2


class Mask(object):
    """
    A Mask encapsulates a :py:attr:`~.mask` storing boolean value if a specific value
    is masked or not. In case a specific position is `True`, the according value is
    masked, otherwise it is not.

    :param shape: The shape of the mask
    :param parent: `MaskedCircuit` that owns the mask
    :param mask: Preset of values that is taken by mask
    """

    __slots__ = ("mask", "_parent")

    def __init__(
        self,
        shape: Tuple[int, ...],
        parent: Optional["MaskedCircuit"] = None,
        mask: Optional[np.ndarray] = None,
    ):
        super().__init__()
        self.mask = np.zeros(shape, dtype=bool, requires_grad=False)
        if mask is not None:
            assert mask.dtype == bool, "Mask must be of type bool"
            assert mask.shape == shape, "Shape of mask must be equal to shape"
            self.mask[:] = mask
        self._parent = parent

    def __len__(self) -> int:
        """Returns the len of the encapsulated :py:attr:`~.mask`"""
        return len(self.mask)

    @property
    def shape(self) -> Any:
        """Returns the shape of the encapsulated :py:attr:`~.mask`"""
        return self.mask.shape

    @property
    def size(self) -> Any:
        """Returns the size of the encapsulated :py:attr:`~.mask`"""
        return self.mask.size

    def __setitem__(self, key, value: bool):
        """
        Convenience function to set the value of a specific position of the
        encapsulated :py:attr:`~.mask`.

        Attention: when working with multi-dimensional masks please use tuple
        convention for accessing the elements as otherwise changes are not
        recognised and a `MaskedCircuit` cannot be informed about changes.

        Instead of

            .. code:
                mask[2][2] = True

        please use

            .. code:
                mask[2, 2] = True
        """
        if isinstance(key, int) or isinstance(key, slice) or isinstance(key, tuple):
            before = self.mask.copy()
            self.mask[key] = value
            delta_indices = np.argwhere(before != self.mask)
            if self._parent is not None:
                self._parent.mask_changed(self, delta_indices)
        else:
            raise NotImplementedError(f"key {key}")

    def __getitem__(self, key):
        """
        Convenience function to get the value of a specific position of the
        encapsulated :py:attr:`~.mask`.
        """
        if isinstance(key, int) or isinstance(key, slice) or isinstance(key, tuple):
            return self.mask[key]
        raise NotImplementedError(f"key {key}")

    def apply_mask(self, values: np.ndarray):
        """
        Applies the encapsulated py:attr:`~.mask` to the given ``values``.
        Note that the values should have the same shape as the py:attr:`~.mask`.

        :param values: Values where the mask should be applied to
        """
        return values[~self.mask]

    def clear(self) -> None:
        """Resets the mask to not mask anything."""
        self.mask = np.zeros_like(self.mask, dtype=bool, requires_grad=False)

    def perturb(
        self,
        amount: Optional[Union[int, float]] = None,
        mode: PerturbationMode = PerturbationMode.INVERT,
    ):
        """
        Perturbs the Mask by the given ``mode`` of type :py:class:`~.PerturbationMode`
        ``amount`` times. If no amount is given or ``amount=None``, a random ``amount``
        is determined given by the actual size of the py:attr:`~.mask`. If ``amount``
        is smaller than `1`, it is interpreted as the fraction of the py:attr:`~.mask`s
        size.
        Note that the ``amount`` is automatically limited to the actual size of the
        py:attr:`~.mask`.

        :param amount: Number of items to perturb given either by an absolute amount
            when amount >= 1 or a fraction of the mask, defaults to None
        :param mode: How to perturb, defaults to PerturbationMode.INVERT
        :raises NotImplementedError: Raised in case of an unknown mode
        """
        assert (
            amount is None or amount >= 0
        ), "Negative values are not supported, please use PerturbationMode.REMOVE"
        if amount is not None:
            if amount < 1:
                amount *= self.mask.size
            amount = round(amount)
        count = abs(amount) if amount is not None else rand.randrange(0, self.mask.size)
        if count == 0:
            return
        if mode == PerturbationMode.ADD:
            indices = np.argwhere(~self.mask)
        elif mode == PerturbationMode.INVERT:
            indices = np.array([list(index) for index in np.ndindex(*self.mask.shape)])
        elif mode == PerturbationMode.REMOVE:
            indices = np.argwhere(self.mask)
        else:
            raise NotImplementedError(f"The perturbation mode {mode} is not supported")
        if indices.size == 0:
            return
        indices = tuple(
            zip(
                *indices[
                    np.random.choice(
                        len(indices), min(count, len(indices)), replace=False
                    )
                ]
            )
        )
        self[indices] = ~self.mask[indices]

    def shrink(self, amount: int = 1):
        index = np.argwhere(self.mask)
        index = index[:amount]
        if index.size > 0:
            self[tuple(zip(*index))] = False

    def copy(self, parent: Optional["MaskedCircuit"] = None) -> "Mask":
        """Returns a copy of the current Mask."""
        clone = object.__new__(type(self))
        clone.mask = self.mask.copy()
        clone._parent = parent
        return clone


class MaskedCircuit(object):
    """
    A MaskedCircuit supports masking of different components including wires, layers,
    and parameters.
<<<<<<< HEAD

    :param entangling_mask: The mask to apply for entangling gates within the circuit,
        defaults to None
=======
    Masking naturally removes active parameters from a circuit. However, some optimisers
    expect the array of parameters to remain stable across iteration steps;
    use ``dynamic_parameters=False`` to force the mask to always yield the full set of
    parameters in such cases.
    The mask will still prevent modification of inactive parameters.

    :param parameters: Initial parameter set for circuit
    :param layers: Number of layers
    :param wires: Number of wires
    :param dynamic_parameters: Whether the array of differentiable parameters may
        change size/order
    :param default_value: Default value for gates that are added back in. In case of
        `None` that is also the default, the last known value is assumed
    :param parameter_mask: Initialization values of paramater mask, defaults to `None`
    :param layer_mask: Initialization values of layer mask, defaults to `None`
    :param wire_mask: Initialization values of wire mask, defaults to `None`
>>>>>>> 00767398
    """

    __slots__ = (
        "_layer_mask",
        "_wire_mask",
        "_parameter_mask",
        "_entangling_mask",
        "parameters",
        "default_value",
        "_dynamic_parameters",
    )

    def __init__(
        self,
        parameters: np.ndarray,
        layers: int,
        wires: int,
        dynamic_parameters: bool = True,
        default_value: Optional[float] = None,
<<<<<<< HEAD
        entangling_mask: Optional[Mask] = None,
=======
        parameter_mask: Optional[np.ndarray] = None,
        layer_mask: Optional[np.ndarray] = None,
        wire_mask: Optional[np.ndarray] = None,
>>>>>>> 00767398
    ):
        assert (
            layers == parameters.shape[0]
        ), "First dimension of parameters shape must be equal to number of layers"
        assert (
            wires == parameters.shape[1]
        ), "Second dimension of parameters shape must be equal to number of wires"
        self.parameters = parameters
        self._parameter_mask = Mask(
            shape=parameters.shape, parent=self, mask=parameter_mask
        )
        self._layer_mask = Mask(shape=(layers,), parent=self, mask=layer_mask)
        self._wire_mask = Mask(shape=(wires,), parent=self, mask=wire_mask)
        self.default_value = default_value
<<<<<<< HEAD
        if entangling_mask:
            assert layers == entangling_mask.shape[0]
        self._entangling_mask = entangling_mask
=======
        self._dynamic_parameters = dynamic_parameters
>>>>>>> 00767398

    @property
    def differentiable_parameters(self) -> np.ndarray:
        """Subset of parameters that are not masked and therefore differentiable."""
        if self._dynamic_parameters:
            return self.parameters[~self.mask]
        return self.parameters

    @differentiable_parameters.setter
    def differentiable_parameters(self, value) -> None:
        """
        Provides a setter for the differentiable parameters. It is ensured that the
        updated values are written into the underlying :py:attr:`~.parameters`.
        """
        if self._dynamic_parameters:
            self.parameters[~self.mask] = value
        else:
            self.parameters[~self.mask] = value[~self.mask]

    @property
    def mask(self) -> np.ndarray:
        """
        Accumulated mask of layer, wire, and parameter masks.
        Note that this mask is readonly.
        """
        mask = self.parameter_mask.mask.copy()
        mask[self.layer_mask.mask, :] = True
        mask[:, self.wire_mask.mask] = True
        return mask

    def active(self) -> int:
        """
        Number of active gates in the circuit based on layer, wire, and parameter mask.
        Entangling gates are not included.
        """
        mask = self.mask
        return mask.size - np.sum(mask)

    @property
    def layer_mask(self):
        """Returns the encapsulated layer mask."""
        return self._layer_mask

    @property
    def wire_mask(self):
        """Returns the encapsulated wire mask."""
        return self._wire_mask

    @property
    def parameter_mask(self):
        """Returns the encapsulated parameter mask."""
        return self._parameter_mask

    @property
    def entangling_mask(self):
        """Returns the encapsulated mask of entangling gates."""
        return self._entangling_mask

    def perturb(
        self,
        axis: PerturbationAxis = PerturbationAxis.RANDOM,
        amount: Optional[Union[int, float]] = None,
        mode: PerturbationMode = PerturbationMode.INVERT,
    ):
        """
        Perturbs the MaskedCircuit for a given ``axis`` that is of type
        :py:class:`~.PerturbationAxis`. The perturbation is applied ``amount``times
        and depends on the given ``mode`` of type :py:class:`~.PerturbationMode`.
        If no amount is given, that is ``amount=None``, a random ``amount`` is
        determined given by the actual size of the py:attr:`~.mask`. The ``amount``
        is automatically limited to the actual size of the py:attr:`~.mask`.

        :param amount: Number of items to perturb, defaults to None
        :param axis: Which mask to perturb
        :param mode: How to perturb, defaults to PerturbationMode.INVERT
        :raises NotImplementedError: Raised in case of an unknown mode
        """
        assert mode in list(
            PerturbationMode
        ), f"The selected perturbation mode {mode} is not supported."
        if amount == 0:
            return
        if axis == PerturbationAxis.LAYERS:
            self._layer_mask.perturb(amount=amount, mode=mode)
        elif axis == PerturbationAxis.WIRES:
            self._wire_mask.perturb(amount=amount, mode=mode)
        elif axis == PerturbationAxis.RANDOM:  # Axis is on parameters
            self._parameter_mask.perturb(amount=amount, mode=mode)
        elif axis == PerturbationAxis.ENTANGLING:
            if self._entangling_mask:
                self._entangling_mask.perturb(amount=amount, mode=mode)
        else:
            raise NotImplementedError(f"The perturbation {axis} is not supported")

    def shrink(self, axis: PerturbationAxis = PerturbationAxis.LAYERS, amount: int = 1):
        if axis == PerturbationAxis.LAYERS:
            self._layer_mask.shrink(amount)
        elif axis == PerturbationAxis.WIRES:
            self._wire_mask.shrink(amount)
        elif axis == PerturbationAxis.RANDOM:
            self._parameter_mask.shrink(amount)
        elif axis == PerturbationAxis.ENTANGLING:
            if self._entangling_mask:
                self._entangling_mask.shrink(amount)
        else:
            raise NotImplementedError(f"The perturbation {axis} is not supported")

    def clear(self):
        """Resets all masks."""
        self._layer_mask.clear()
        self._wire_mask.clear()
        self._parameter_mask.clear()
        if self.entangling_mask:
            self._entangling_mask.clear()

    def apply_mask(self, values: np.ndarray):
        """
        Applies the encapsulated py:attr:`~.mask`s to the given ``values``.
        Note that the values should have the same shape as the py:attr:`~.mask`.

        :param values: Values where the mask should be applied to
        """
        return values[~self.mask]

    def mask_changed(self, mask: Mask, indices: np.ndarray):
        """
        Callback function that is used whenever one of the encapsulated masks does
        change. In case the mask does change and adds a parameter back into the circuit,
        the configured :py:attr:`~.default_value` is applied.

        :raises NotImplementedError: In case an unimplemented mask reports change
        """
        if len(indices) == 0 or self.default_value is None:
            return
        np_indices = tuple(zip(*indices))
        if not np.all(mask.mask[np_indices]):
            if self.wire_mask is mask:
                self.parameters[:, np_indices] = self.default_value
            elif self.layer_mask is mask:
                self.parameters[np_indices, :] = self.default_value
            elif self.parameter_mask is mask:
                self.parameters[np_indices] = self.default_value
            else:
                raise NotImplementedError(f"The mask {mask} is not supported")

    def copy(self: Self) -> Self:
        """Returns a copy of the current MaskedCircuit."""
        clone = object.__new__(type(self))
        clone._parameter_mask = self._parameter_mask.copy(clone)
        clone._layer_mask = self._layer_mask.copy(clone)
        clone._wire_mask = self._wire_mask.copy(clone)
        clone.parameters = self.parameters.copy()
        clone.default_value = self.default_value
<<<<<<< HEAD
        if self._entangling_mask:
            clone._entangling_mask = self._entangling_mask.copy(clone)
        else:
            clone._entangling_mask = None
=======
        clone._dynamic_parameters = self._dynamic_parameters
>>>>>>> 00767398
        return clone

    def expanded_parameters(self, changed_parameters: np.ndarray) -> np.ndarray:
        """
        This method helps building a circuit with a current instance of differentiable
        parameters. Differentiable parameters are contained within a box for autograd
        e.g. for proper tracing. As from those parameters the structure of the
        circuit cannot be implied, this method takes care to expand on these parameters
        by giving a view that is a combination of parameters and the differentiable
        parameters.
        Note that the returned parameters are based on a copy of the underlying
        parameters and therefore should not be changed manually.

        :param changed_parameters: Current set of differentiable parameters
        """
        result = self.parameters.astype(object)
        if self._dynamic_parameters:
            result[~self.mask] = changed_parameters.flatten()
        else:
            result[~self.mask] = changed_parameters[~self.mask]
        return result

    @staticmethod
    def execute(masked_circuit: "MaskedCircuit", operations: List[Dict]):
        # TODO: add check for supported operations and error handling
        result = masked_circuit
        if operations is not None:
            for operation_dict in operations:
                for operation, parameters in operation_dict.items():
                    value = result.__getattribute__(operation)(**parameters)
                    if value is not None:
                        result = value
        return result

    def __repr__(self) -> str:
        def format_value(value):
            return f"{value: .8f}"

        length = 0
        first_layer = True
        result = ["["]
        for layer, layer_hidden in enumerate(self.layer_mask):
            if first_layer:
                result.append("[")
                first_layer = False
            else:
                result.append("\n [")
            first_wire = True
            first_value = True
            for wire, wire_hidden in enumerate(self.wire_mask):
                if isinstance(self.parameter_mask[layer][wire].unwrap(), np.ndarray):
                    if first_wire:
                        result.append("[")
                        first_wire = False
                    else:
                        result.append("\n  [")
                    first_value = True
                    for parameter, parameter_hidden in enumerate(
                        self.parameter_mask[layer][wire]
                    ):
                        if not (layer_hidden or wire_hidden or parameter_hidden):
                            value = format_value(
                                self.parameters[layer][wire][parameter]
                            )
                            length = len(value)
                        else:
                            value = "{placeholder}"
                        if first_value:
                            result.append(value)
                            first_value = False
                        else:
                            result.append(f" {value}")
                    result += "]"
                else:
                    if not (
                        layer_hidden or wire_hidden or self.parameter_mask[layer][wire]
                    ):
                        value = format_value(self.parameters[layer][wire])
                        length = len(value)
                    else:
                        value = "{placeholder}"
                    if first_value:
                        result.append(value)
                        first_value = False
                    else:
                        result.append(f" {value}")
            result.append("]")
        result.append("]")
        return "".join(result).format(placeholder="-" * length)


class FreezableMaskedCircuit(MaskedCircuit):
    """
    A FreezableMaskedCircuit not only supports masking of different components
    including wires, layers, and parameters but also supports freezing a subset
    of parameters defined again on the different components wires, layers, and
    parameters.
    """

    __slots__ = "_layer_freeze_mask", "_wire_freeze_mask", "_parameter_freeze_mask"

    def __init__(
        self,
        parameters: np.ndarray,
        layers: int,
        wires: int,
        default_value: Optional[float] = None,
        entangling_mask: Optional[Mask] = None,
    ):
        super().__init__(
            parameters,
            layers,
            wires,
            default_value=default_value,
            entangling_mask=entangling_mask,
        )
        self._parameter_freeze_mask = Mask(shape=parameters.shape)
        self._layer_freeze_mask = Mask(shape=(layers,))
        self._wire_freeze_mask = Mask(shape=(wires,))

    @property
    def mask(self) -> np.ndarray:
        """
        Accumulated mask of layers, wires, and parameters for both masking and freezing.
        Note that this mask is readonly.
        """
        base = super().mask
        base[self._parameter_freeze_mask.mask] = True
        base[self._layer_freeze_mask, :] = True
        base[:, self._wire_freeze_mask.mask] = True
        return base

    @property
    def parameter_freeze_mask(self) -> Mask:
        """Returns the encapsulated freezing parameter mask."""
        return self._parameter_freeze_mask

    @property
    def wire_freeze_mask(self) -> Mask:
        """Returns the encapsulated freezing wire mask."""
        return self._wire_freeze_mask

    @property
    def layer_freeze_mask(self) -> Mask:
        """Returns the encapsulated freezing layer mask."""
        return self._layer_freeze_mask

    def freeze(
        self,
        axis: PerturbationAxis = PerturbationAxis.LAYERS,
        amount: Optional[Union[int, float]] = None,
        mode: PerturbationMode = PerturbationMode.ADD,
    ):
        """
        Freezes the parameter values for a given ``axis`` that is of type
        :py:class:`~.PerturbationAxis`. The freezing is applied ``amount``times
        and depends on the given ``mode`` of type :py:class:`~.PerturbationMode`.
        If no amount is given, that is ``amount=None``, a random ``amount`` is
        determined given by the actual size of the py:attr:`~.mask`. The ``amount``
        is automatically limited to the actual size of the py:attr:`~.mask`.

        :param amount: Number of items to freeze, defaults to None
        :param axis: Which mask to freeze, defaults to PerturbationAxis.LAYERS
        :param mode: How to freeze, defaults to PerturbationMode.ADD
        :raises NotImplementedError: Raised in case of an unknown mode
        """
        assert mode in list(
            PerturbationMode
        ), f"The selected perturbation mode {mode} is not supported."
        if amount == 0:
            return
        if axis == PerturbationAxis.LAYERS:
            self._layer_freeze_mask.perturb(amount=amount, mode=mode)
        elif axis == PerturbationAxis.WIRES:
            self._wire_freeze_mask.perturb(amount=amount, mode=mode)
        elif axis == PerturbationAxis.RANDOM:  # Axis is on parameters
            self._parameter_freeze_mask.perturb(amount=amount, mode=mode)
        else:
            raise NotImplementedError(f"The perturbation {axis} is not supported")

    def copy(self: Self) -> Self:
        """Returns a copy of the current FreezableMaskedCircuit."""
        clone = super().copy()
        clone._parameter_freeze_mask = self._parameter_freeze_mask.copy()
        clone._layer_freeze_mask = self._layer_freeze_mask.copy()
        clone._wire_freeze_mask = self._wire_freeze_mask.copy()
        return clone


if __name__ == "__main__":
    parameter = MaskedCircuit(
        np.array(([21, 22, 23], [11, 22, 33], [43, 77, 89])), 3, 3
    )
    parameter.wire_mask[1] = True
    print(parameter)<|MERGE_RESOLUTION|>--- conflicted
+++ resolved
@@ -185,11 +185,6 @@
     """
     A MaskedCircuit supports masking of different components including wires, layers,
     and parameters.
-<<<<<<< HEAD
-
-    :param entangling_mask: The mask to apply for entangling gates within the circuit,
-        defaults to None
-=======
     Masking naturally removes active parameters from a circuit. However, some optimisers
     expect the array of parameters to remain stable across iteration steps;
     use ``dynamic_parameters=False`` to force the mask to always yield the full set of
@@ -206,7 +201,8 @@
     :param parameter_mask: Initialization values of paramater mask, defaults to `None`
     :param layer_mask: Initialization values of layer mask, defaults to `None`
     :param wire_mask: Initialization values of wire mask, defaults to `None`
->>>>>>> 00767398
+    :param entangling_mask: The mask to apply for entangling gates within the circuit,
+        defaults to None
     """
 
     __slots__ = (
@@ -226,13 +222,10 @@
         wires: int,
         dynamic_parameters: bool = True,
         default_value: Optional[float] = None,
-<<<<<<< HEAD
-        entangling_mask: Optional[Mask] = None,
-=======
         parameter_mask: Optional[np.ndarray] = None,
         layer_mask: Optional[np.ndarray] = None,
         wire_mask: Optional[np.ndarray] = None,
->>>>>>> 00767398
+        entangling_mask: Optional[Mask] = None,
     ):
         assert (
             layers == parameters.shape[0]
@@ -247,13 +240,10 @@
         self._layer_mask = Mask(shape=(layers,), parent=self, mask=layer_mask)
         self._wire_mask = Mask(shape=(wires,), parent=self, mask=wire_mask)
         self.default_value = default_value
-<<<<<<< HEAD
         if entangling_mask:
             assert layers == entangling_mask.shape[0]
         self._entangling_mask = entangling_mask
-=======
         self._dynamic_parameters = dynamic_parameters
->>>>>>> 00767398
 
     @property
     def differentiable_parameters(self) -> np.ndarray:
@@ -407,14 +397,11 @@
         clone._wire_mask = self._wire_mask.copy(clone)
         clone.parameters = self.parameters.copy()
         clone.default_value = self.default_value
-<<<<<<< HEAD
         if self._entangling_mask:
             clone._entangling_mask = self._entangling_mask.copy(clone)
         else:
             clone._entangling_mask = None
-=======
         clone._dynamic_parameters = self._dynamic_parameters
->>>>>>> 00767398
         return clone
 
     def expanded_parameters(self, changed_parameters: np.ndarray) -> np.ndarray:
